# !/usr/bin/env python

# Copyright 2025 The HuggingFace Inc. team. All rights reserved.
#
# Licensed under the Apache License, Version 2.0 (the "License");
# you may not use this file except in compliance with the License.
# You may obtain a copy of the License at
#
#     http://www.apache.org/licenses/LICENSE-2.0
#
# Unless required by applicable law or agreed to in writing, software
# distributed under the License is distributed on an "AS IS" BASIS,
# WITHOUT WARRANTIES OR CONDITIONS OF ANY KIND, either express or implied.
# See the License for the specific language governing permissions and
# limitations under the License.

"""
XLeRobot's Keyboard End-Effector Control page was used as a starting point for this solution
https://xlerobot.readthedocs.io/en/latest/software/index.html#keyboard-end-effector-control

Developed by SIGRobotics UIUC
(this is by no means perfect)

I am primarly pushing this so some other members of the club can use this code. It should not be 
fully integrated into LeRobot in this form. 

Important Notes:
 - In the configuration file for the LeKiwi you need to set “use_degrees = True”. Otherwise,
the kiwi will report joint values as a linearly interpolated scalar between -100 and 100,
where the limits are the minimum and maximum angles defined in calibration. Aka, if
use_degrees is not true, the inverse kinematics will be calibration-dependent.
    ○ The degrees angle reporting still relies on the midpoint set in calibration (where
you hold the robot in its “zero” position), so doing this accurately is important.
    ○ In degrees control, the minimum and maximum set during calibration still serve
as limits on the kiwi’s range of motion; you can’t rotate past the
maximum/minimum set in calibration.
 - The inverse kinematics are solved numerically. This does have some tangible (though not
too severe, I hope) impacts on performance. I have in no way optimized the performance of the 
numerical solver.
 - The minimum z value in xyz_ranges is not set correctly because this was developed on arm
 that was detached from its LeKiwi. 

Controls:
  ● Forward/Backward (x coordinate) = W/S
  ● Left/Right (from the robot’s perspective; y coordinate) = A/D
  ● Up/Down = Q/E
Additional Controls:
  ● Pitch up/down = R/F
    ○ Pitch in the global frame is maintained once set. So, if you are doing a task where
the angle of the gripper with respect to the ground does not need to change, you
can set the pitch once and forget about it.
  ● Wrist roll = Y/H
  ● Gripper = G/T


Current issues:
 - The SO100 arm's send_action() command does not produce enough torque to overcome the arm's gravity.
    This results in the arm being tilted slightly farther down than it should be when sticking out. Given that this will, at least initially,
    be used for human keyboard control (and a human can react to this), we are not fixing this issue before release.
 - The x, y, z, and pitch desired positions can advance slightly beyond what the robot is physically capable of reaching.
    This can create situations where the (x, y, z, pitch) combination goes out of bounds and then comes back in bounds somewhere else,
    resulting in the robot jerking to the new position. This is exacerbated by the numerical solver sometimes finding a different (but incorrect) solution
"""


import time

from lerobot.robots.so100_follower import SO100Follower, SO100FollowerConfig
# from lerobot.robots.lekiwi import LeKiwiClient, LeKiwiClientConfig
from lerobot.teleoperators.keyboard.teleop_keyboard import KeyboardTeleop, KeyboardTeleopConfig
from lerobot.teleoperators.so100_leader import SO100Leader, SO100LeaderConfig
from lerobot.utils.robot_utils import busy_wait
<<<<<<< HEAD
# ``init_rerun`` landed in lerobot 0.3.0. Older releases shipped the same helper
# script but without the visualization bootstrap. Import it defensively so the
# keyboard teleop keeps working even when the installed lerobot wheel is older
# than the repo checkout.
try:
    from lerobot.utils.visualization_utils import init_rerun
except (ImportError, AttributeError):
    def init_rerun(session_name: str = "so100_ik") -> None:
        """Fallback no-op when rerun support is unavailable."""

        print(
            "[teleoperate] Rerun visualization is unavailable in this lerobot build; "
            "continuing without it."
        )
=======
# --- make the rerun viewer optional -----------------------------------------
try:
    from lerobot.utils.visualization_utils import init_rerun
except Exception:
    def init_rerun(session_name: str = "lerobot_control_loop") -> None:
        # No viewer available; proceed without it.
        return
# ----------------------------------------------------------------------------

>>>>>>> 34667c13

from lerobot.robots import Robot

import time
import traceback
import math

from sympy import cos, sin, nsolve
from sympy.abc import x, y


def xyzp_inverse_kinematics(robot: Robot, x0, y0, z0, pitch_rad, l1=0.1159, l2=0.1375, l3=0.17):
    """
    Calculate inverse kinematics for a 2-link robotic arm, considering joint offsets
    
    Parameters:
        x: End effector x coordinate (forward from the base of the arm is positive)
        y: End effector y coordinate (positive y is to the arm's left (from the arm's perspective))
        z: End effector z coordiante
        pitch_rad: the desired pitch in the world frame in radians.
        l1: Upper arm length (default 0.1159 m)
        l2: Lower arm length (default 0.1375 m)
        l3: Wrist joint to end effector tip/control point length (default 0.17 m)
        
    Returns:
        ((success/fail, (joint1, joint2, joint3, joint4)): Joint angles in degrees as defined in the URDF file
    """

    # Use the current angles for the 2nd and 3rd joints for the numerical solver's starting location. 
    curr_obs = read_angles(robot)
    curr_t2 = curr_obs["shoulder_pan"] * math.pi / 180
    curr_t3 = curr_obs["elbow_flex"] * math.pi / 180


    r = math.sqrt(x0**2 + y0**2)
    try:
        res = nsolve([l1 * sin(x) + l2 * cos(x + y) + l3 * cos(pitch_rad) - r, l1 * cos(x) - l2 * sin(x + y) + l3 * sin(pitch_rad) - z0], [x, y], [curr_t2, curr_t3], prec=5)
    except Exception:
        return (False, (0, 0, 0, 0))

    joint1_deg = math.degrees(math.atan2(y0, x0)) # 0.035 = distance from joint 1 to joint 2 in x
    joint2_deg = math.degrees(res[0])
    joint3_deg = math.degrees(res[1])
    joint4_deg = -1 * (joint2_deg + joint3_deg + (pitch_rad * 180 / math.pi))

    THETA_MAX = 100
    THETA_MIN = -100

    joints_degs = (joint1_deg, joint2_deg, joint3_deg, joint4_deg)

    for joint in joints_degs:
        if (joint > THETA_MAX or joint < THETA_MIN):
            # numerical solver returned a bad solution (the robot cannot physically reach it).
            # therefore, we say the IK solver failed.
            return (False, (0, 0, 0, 0)) 

    return (True, joints_degs)


def move_to_zero_position(robot, duration=3.0):
    """
    Move the robot to (what it thinks) is the zero/"middle" position.
    
    Args:
        robot: robot instance
        duration: time to move to zero position (seconds)
    """
    
    zero_position = {'shoulder_pan': 0.0, 'shoulder_lift': 0.0, 'elbow_flex': 0.0, 'wrist_flex': 0.0, 'wrist_roll': 0.0, 'gripper': 0.0}
    move_to_position(robot, zero_position, duration)


def move_to_position(robot: Robot, position, duration=3.0):
    """
    Moves to the specified position. Any unspecified joints will be maintained. Currently waits for 3 seconds for action to finish.
    
    Args:
        robot: robot instance
        start_positions: joint position dictionary
    """
    

    current_positions = read_angles(robot)
    robot_action = {}
    for joint_name, target_pos in position.items():
            if joint_name in current_positions:
                robot_action[f"{joint_name}.pos"] = target_pos
    
    # Send action to robot
    if robot_action:
        robot_action["x.vel"] = 0.0
        robot_action["y.vel"] = 0.0
        robot_action["theta.vel"] = 0.0

        print("commanding robot to send action:\n", robot_action)
        robot.send_action(robot_action)

    busy_wait(duration)


def IK_control_loop(robot: Robot, keyboard: KeyboardTeleop, target_positions, xyzp_start_pos, control_freq=50):
    """    
    Args:
        robot: robot instance
        keyboard: keyboard instance
        target_positions: initial target positions for joints not controlled by inverse kinematics (gripper and wrist roll)
        xyzp_start_pos: a tuple containing:
            current_x: current x coordinate (distance "forward" from the base of the robot),
            current_y: current y coordinate (left/right distance, left from the robot's perspective is positive),
            current_z: current z coordiante (z=0 is the same height as the 2nd motor)
            current_pitch: the current world-frame pitch in radians
            - the origin of the system is the shoulder lift joint.
        control_freq: control frequency (Hz)
    """
    current_xyz = {"x" : xyzp_start_pos[0], "y" : xyzp_start_pos[1], "z" : xyzp_start_pos[2]}
    xyz_ranges = {"x" : {"min" : 0.01, "max" : 0.45}, "y" : {"min" : -0.45, "max" : 0.45}, "z" : {"min" : -0.4, "max" : 0.45}}

    control_period = 1.0 / control_freq
    
    pitch = xyzp_start_pos[3]
    pitch_deg_per_sec = 50 # pitch moves at 20 degrees per second (assuming cycles are instant, which they aren't)
    xyz_L1_m_per_sec = 0.2 # speed per direction

    xyzp_initial = xyzp_start_pos

    print(f"Starting control loop, control frequency: {control_freq}Hz")
    
    while True:
        try:
            t0 = time.perf_counter()

            # Get keyboard input
            keyboard_action = keyboard.get_action()
            
            if keyboard_action:
                # Process keyboard input, update target positions
                changed_xyzp = False
                for key in keyboard_action.keys():
                    if key == 'x':
                        print("Returning to start position")
                        current_xyz['x'] = xyzp_initial[0]
                        current_xyz['y'] = xyzp_initial[1]
                        current_xyz['z'] = xyzp_initial[2]
                        pitch = xyzp_initial[3]
                        changed_xyzp = True
                    
                    # Joint control mapping
                    joint_controls = {
                        'y': ('wrist_roll', -100 * control_period),      # Joint 5 decrease
                        'h': ('wrist_roll', 100 * control_period),       # Joint 5 increase
                        'g': ('gripper', -100 * control_period),         # Joint 6 decrease
                        't': ('gripper', 100 * control_period),          # Joint 6 increase
                    }
                    
                    # xyz coordinate control
                    xyz_controls = {
                        'w': ('x', xyz_L1_m_per_sec * control_period),   # x increase
                        's': ('x', -xyz_L1_m_per_sec * control_period),  # x decrease
                        'd': ('y', xyz_L1_m_per_sec * control_period),   # y increase
                        'a': ('y', -xyz_L1_m_per_sec * control_period),  # y decrease
                        'q': ('z', xyz_L1_m_per_sec * control_period),   # y increase
                        'e': ('z', -xyz_L1_m_per_sec * control_period),  # y decrease
                    }
                    
                    # Pitch control
                    if key == 'r':
                        changed_xyzp = True
                        pitch = min(pitch + (pitch_deg_per_sec * control_period * math.pi / 180), math.pi)
                        print(f"Increase pitch adjustment: {pitch:.3f}")
                    elif key == 'f':
                        changed_xyzp = True
                        pitch = max(pitch - (pitch_deg_per_sec * control_period * math.pi / 180), -math.pi)
                        print(f"Decrease pitch adjustment: {pitch:.3f}")
                    
                    if key in joint_controls:
                        joint_name, delta = joint_controls[key]
                        if joint_name in target_positions:
                            target_positions[joint_name] += delta
                    
                    elif key in xyz_controls:
                        changed_xyzp = True
                        coord, delta = xyz_controls[key]
                        current_xyz[coord] = max(min(current_xyz[coord] + delta, xyz_ranges[coord]["max"]), xyz_ranges[coord]["min"])

                # only run ik once per cycle, and only if we actually changed something.
                if (changed_xyzp):
                    ik_result = xyzp_inverse_kinematics(robot, current_xyz['x'], current_xyz['y'], current_xyz['z'], pitch)
                    if (ik_result[0]):
                        # found a solution, update joints
                        target_positions['shoulder_pan'] = ik_result[1][0]
                        target_positions['shoulder_lift'] = ik_result[1][1]
                        target_positions['elbow_flex'] = ik_result[1][2]
                        target_positions['wrist_flex'] = ik_result[1][3]
            
            # Create robot action
            robot_action = {}
            for joint_name, target_pos in target_positions.items():
                target_pos = target_positions[joint_name]
                robot_action[f"{joint_name}.pos"] = target_pos
            
            
            # Send action to robot
            if robot_action:
                print("x:", round(current_xyz['x'], 3), "y:", round(current_xyz['y'], 3), "z:", round(current_xyz['z'], 3), "Pitch (deg):", pitch * 180 / math.pi)
                robot.send_action(robot_action)
            
            busy_wait(max(1.0 / control_freq - (time.perf_counter() - t0), 0.0))
            
        except KeyboardInterrupt:
            print("User interrupted program")
            break
        except Exception as e:
            print(f"Control loop error: {e}")
            traceback.print_exc()
            break


def read_angles(robot: Robot):
    # Read initial joint angles
    start_obs = robot.get_observation()

    print(start_obs)

    start_positions = {}
    for key, value in start_obs.items():
        if key.endswith('.pos'):
            motor_name = key.removesuffix('.pos')
            start_positions[motor_name] = value

    return start_positions


def read_and_print_angles(robot: Robot):
    """
    Prints the robot's current joint angles, and returns an dictionary with those joint angles.
    """
    start_positions = read_angles(robot)
    
    print("Joint angles:")
    for joint_name, position in start_positions.items():
        print(f"  {joint_name}: {int(position)}°")

    return start_positions


def main():

    # Create the robot and teleoperator configurations
    robot_config = SO100FollowerConfig(port="/dev/tty.usbmodem5A7A0187541", id="marc", use_degrees=True) # use_degrees=True is very important
    # teleop_arm_config = SO100LeaderConfig(port="COM6", id="my_awesome_leader_arm")
    keyboard_config = KeyboardTeleopConfig(id="my_laptop_keyboard")

    robot = SO100Follower(robot_config)
    # leader_arm = SO100Leader(teleop_arm_config)
    keyboard = KeyboardTeleop(keyboard_config)

    # To connect you already should have this script running on LeKiwi: `python -m lerobot.robots.lekiwi.lekiwi_host --robot.id=my_awesome_kiwi`
    robot.connect()
    # leader_arm.connect()
    keyboard.connect()

    init_rerun(session_name="so100_ik")

    if not robot.is_connected or  not keyboard.is_connected: # or not leader_arm.is_connected:
        raise ValueError("Robot, leader arm of keyboard is not connected!")


    # IK control code start 
    try:
        
        # A safe configuration to start in (motor angles and xyz + pitch)
        init_xyzp = (0.175, 0.0, 0.1, 0.0) # calling xyzp on this position gives the initial angles below.
        init_angles = (0.0, -75.83, 44.43, 31.39)
        init_action = {'shoulder_pan.pos': init_angles[0], 'shoulder_lift.pos': init_angles[1], 'elbow_flex.pos': init_angles[2], 'wrist_flex.pos': init_angles[3], 'wrist_roll.pos': 0.0, 'gripper.pos': 0.0}
        # to be passed to the control loop.
        init_action_no_pos = {'shoulder_pan': init_angles[0], 'shoulder_lift': init_angles[1], 'elbow_flex': init_angles[2], 'wrist_flex': init_angles[3], 'wrist_roll': 0.0, 'gripper': 0.0}


        # Move to an initial position that should not make the kiwi fall over.
        robot.send_action(init_action)
        busy_wait(3)


        # For reference:
        # shoulder_to_elbow_len = 0.1159
        # elbow_to_wrist_len = 0.1375
        # wrist_to_ee_len = 0.17

        # coordinates for the zero position (which the robot starts at)
        print(f"Initialize end effector position: x={init_xyzp[0]:.4f}, y={init_xyzp[1]:.4f}, z={init_xyzp[2]:.4f}, pitch={init_xyzp[3]:.4f}")
        
        
        print("Keyboard control instructions:")
        print("- W/S: X coordinate (forward/backward)")
        print("- A/D: Y coordinate change (left/right)")
        print("- Q/E: Z coordinate change (up/down)")
        print("- R/F: Pitch adjustment increase/decrease (affects wrist_flex)")
        print("- Y/H: Joint 5 (wrist_roll) increase/decrease")
        print("- T/G: Joint 6 (gripper) increase/decrease")
        print("- X: Return to the start position (program will continue)")
        print("="*50)
        print("Note: Robot will continuously move to target positions")
        
        # Start
        IK_control_loop(robot, keyboard, init_action_no_pos, init_xyzp, control_freq=50)

    except Exception as e:
        print(f"Program execution failed: {e}")
        traceback.print_exc()
        print("Please check:")
        print("1. Whether the robot is properly connected")
        print("2. Whether the USB port is correct")
        print("3. Whether you have sufficient permissions to access USB devices")
        print("4. Whether the robot is properly configured")


if (__name__ == "__main__"):
    main()<|MERGE_RESOLUTION|>--- conflicted
+++ resolved
@@ -70,7 +70,6 @@
 from lerobot.teleoperators.keyboard.teleop_keyboard import KeyboardTeleop, KeyboardTeleopConfig
 from lerobot.teleoperators.so100_leader import SO100Leader, SO100LeaderConfig
 from lerobot.utils.robot_utils import busy_wait
-<<<<<<< HEAD
 # ``init_rerun`` landed in lerobot 0.3.0. Older releases shipped the same helper
 # script but without the visualization bootstrap. Import it defensively so the
 # keyboard teleop keeps working even when the installed lerobot wheel is older
@@ -85,17 +84,6 @@
             "[teleoperate] Rerun visualization is unavailable in this lerobot build; "
             "continuing without it."
         )
-=======
-# --- make the rerun viewer optional -----------------------------------------
-try:
-    from lerobot.utils.visualization_utils import init_rerun
-except Exception:
-    def init_rerun(session_name: str = "lerobot_control_loop") -> None:
-        # No viewer available; proceed without it.
-        return
-# ----------------------------------------------------------------------------
-
->>>>>>> 34667c13
 
 from lerobot.robots import Robot
 
