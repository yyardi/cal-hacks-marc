<<<<<<< HEAD
"""
XLeRobot's Keyboard End-Effector Control page was used as a starting point for this solution
https://xlerobot.readthedocs.io/en/latest/software/index.html#keyboard-end-effector-control

Developed by SIGRobotics UIUC
(this is by no means perfect)

I am primarly pushing this so some other members of the club can use this code. It should not be 
fully integrated into LeRobot in this form. 

Important Notes:
 - In the configuration file for the LeKiwi you need to set “use_degrees = True”. Otherwise,
the kiwi will report joint values as a linearly interpolated scalar between -100 and 100,
where the limits are the minimum and maximum angles defined in calibration. Aka, if
use_degrees is not true, the inverse kinematics will be calibration-dependent.
    ○ The degrees angle reporting still relies on the midpoint set in calibration (where
you hold the robot in its “zero” position), so doing this accurately is important.
    ○ In degrees control, the minimum and maximum set during calibration still serve
as limits on the kiwi’s range of motion; you can’t rotate past the
maximum/minimum set in calibration.
 - The inverse kinematics are solved numerically. This does have some tangible (though not
too severe, I hope) impacts on performance. I have in no way optimized the performance of the 
numerical solver.
 - The minimum z value in xyz_ranges is not set correctly because this was developed on arm
 that was detached from its LeKiwi. 

Controls:
  ● Forward/Backward (x coordinate) = W/S
  ● Left/Right (from the robot’s perspective; y coordinate) = A/D
  ● Up/Down = Q/E
Additional Controls:
  ● Pitch up/down = R/F
    ○ Pitch in the global frame is maintained once set. So, if you are doing a task where
the angle of the gripper with respect to the ground does not need to change, you
can set the pitch once and forget about it.
  ● Wrist roll = Y/H
  ● Gripper = G/T


Current issues:
 - The SO101 arm's send_action() command does not produce enough torque to overcome the arm's gravity.
    This results in the arm being tilted slightly farther down than it should be when sticking out. Given that this will, at least initially,
    be used for human keyboard control (and a human can react to this), we are not fixing this issue before release.
 - The x, y, z, and pitch desired positions can advance slightly beyond what the robot is physically capable of reaching.
    This can create situations where the (x, y, z, pitch) combination goes out of bounds and then comes back in bounds somewhere else,
    resulting in the robot jerking to the new position. This is exacerbated by the numerical solver sometimes finding a different (but incorrect) solution
"""
=======
# !/usr/bin/env python

# Copyright 2025 The HuggingFace Inc. team. All rights reserved.
#
# Licensed under the Apache License, Version 2.0 (the "License");
# you may not use this file except in compliance with the License.
# You may obtain a copy of the License at
#
#     http://www.apache.org/licenses/LICENSE-2.0
#
# Unless required by applicable law or agreed to in writing, software
# distributed under the License is distributed on an "AS IS" BASIS,
# WITHOUT WARRANTIES OR CONDITIONS OF ANY KIND, either express or implied.
# See the License for the specific language governing permissions and
# limitations under the License.

import time
>>>>>>> 12f2f357

from lerobot.robots.lekiwi import LeKiwiClient, LeKiwiClientConfig
from lerobot.teleoperators.keyboard.teleop_keyboard import KeyboardTeleop, KeyboardTeleopConfig
from lerobot.teleoperators.so100_leader import SO100Leader, SO100LeaderConfig
from lerobot.utils.robot_utils import busy_wait
<<<<<<< HEAD
from lerobot.utils.visualization_utils import _init_rerun

from lerobot.robots import Robot

import time
import traceback
import math

from sympy import cos, sin, nsolve
from sympy.abc import x, y


def xyzp_inverse_kinematics(robot: Robot, x0, y0, z0, pitch_rad, l1=0.1159, l2=0.1375, l3=0.17):
    """
    Calculate inverse kinematics for a 2-link robotic arm, considering joint offsets
    
    Parameters:
        x: End effector x coordinate (forward from the base of the arm is positive)
        y: End effector y coordinate (positive y is to the arm's left (from the arm's perspective))
        z: End effector z coordiante
        pitch_rad: the desired pitch in the world frame in radians.
        l1: Upper arm length (default 0.1159 m)
        l2: Lower arm length (default 0.1375 m)
        l3: Wrist joint to end effector tip/control point length (default 0.17 m)
        
    Returns:
        ((success/fail, (joint1, joint2, joint3, joint4)): Joint angles in degrees as defined in the URDF file
    """

    # Use the current angles for the 2nd and 3rd joints for the numerical solver's starting location. 
    curr_obs = read_angles(robot)
    curr_t2 = curr_obs["arm_shoulder_pan"] * math.pi / 180
    curr_t3 = curr_obs["arm_elbow_flex"] * math.pi / 180


    r = math.sqrt(x0**2 + y0**2)
    try:
        res = nsolve([l1 * sin(x) + l2 * cos(x + y) + l3 * cos(pitch_rad) - r, l1 * cos(x) - l2 * sin(x + y) + l3 * sin(pitch_rad) - z0], [x, y], [curr_t2, curr_t3], prec=5)
    except Exception:
        return (False, (0, 0, 0, 0))

    joint1_deg = math.degrees(math.atan2(y0, x0)) # 0.035 = distance from joint 1 to joint 2 in x
    joint2_deg = math.degrees(res[0])
    joint3_deg = math.degrees(res[1])
    joint4_deg = -1 * (joint2_deg + joint3_deg + (pitch_rad * 180 / math.pi))

    THETA_MAX = 100
    THETA_MIN = -100

    joints_degs = (joint1_deg, joint2_deg, joint3_deg, joint4_deg)

    for joint in joints_degs:
        if (joint > THETA_MAX or joint < THETA_MIN):
            # numerical solver returned a bad solution (the robot cannot physically reach it).
            # therefore, we say the IK solver failed.
            return (False, (0, 0, 0, 0)) 

    return (True, joints_degs)


def move_to_zero_position(robot, duration=3.0):
    """
    Move the robot to (what it thinks) is the zero/"middle" position.
    
    Args:
        robot: robot instance
        duration: time to move to zero position (seconds)
    """
    
    zero_position = {'arm_shoulder_pan': 0.0, 'arm_shoulder_lift': 0.0, 'arm_elbow_flex': 0.0, 'arm_wrist_flex': 0.0, 'arm_wrist_roll': 0.0, 'arm_gripper': 0.0}
    move_to_position(robot, zero_position, duration)


def move_to_position(robot: Robot, position, duration=3.0):
    """
    Moves to the specified position. Any unspecified joints will be maintained. Currently waits for 3 seconds for action to finish.
    
    Args:
        robot: robot instance
        start_positions: joint position dictionary
    """
    

    current_positions = read_angles(robot)
    robot_action = {}
    for joint_name, target_pos in position.items():
            if joint_name in current_positions:
                robot_action[f"{joint_name}.pos"] = target_pos
    
    # Send action to robot
    if robot_action:
        robot_action["x.vel"] = 0.0
        robot_action["y.vel"] = 0.0
        robot_action["theta.vel"] = 0.0

        print("commanding robot to send action:\n", robot_action)
        robot.send_action(robot_action)

    busy_wait(duration)


def IK_control_loop(robot: Robot, keyboard: KeyboardTeleop, target_positions, xyzp_start_pos, control_freq=50):
    """    
    Args:
        robot: robot instance
        keyboard: keyboard instance
        target_positions: initial target positions for joints not controlled by inverse kinematics (gripper and wrist roll)
        xyzp_start_pos: a tuple containing:
            current_x: current x coordinate (distance "forward" from the base of the robot),
            current_y: current y coordinate (left/right distance, left from the robot's perspective is positive),
            current_z: current z coordiante (z=0 is the same height as the 2nd motor)
            current_pitch: the current world-frame pitch in radians
            - the origin of the system is the shoulder lift joint.
        control_freq: control frequency (Hz)
    """
    current_xyz = {"x" : xyzp_start_pos[0], "y" : xyzp_start_pos[1], "z" : xyzp_start_pos[2]}
    xyz_ranges = {"x" : {"min" : 0.01, "max" : 0.45}, "y" : {"min" : -0.45, "max" : 0.45}, "z" : {"min" : -0.4, "max" : 0.45}}

    control_period = 1.0 / control_freq
    
    pitch = xyzp_start_pos[3]
    pitch_deg_per_sec = 50 # pitch moves at 20 degrees per second (assuming cycles are instant, which they aren't)
    xyz_L1_m_per_sec = 0.2 # speed per direction

    xyzp_initial = xyzp_start_pos

    print(f"Starting control loop, control frequency: {control_freq}Hz")
    
    while True:
        try:
            t0 = time.perf_counter()

            # Get keyboard input
            keyboard_action = keyboard.get_action()
            
            if keyboard_action:
                # Process keyboard input, update target positions
                changed_xyzp = False
                for key in keyboard_action.keys():
                    if key == 'x':
                        print("Returning to start position")
                        current_xyz['x'] = xyzp_initial[0]
                        current_xyz['y'] = xyzp_initial[1]
                        current_xyz['z'] = xyzp_initial[2]
                        pitch = xyzp_initial[3]
                        changed_xyzp = True
                    
                    # Joint control mapping
                    joint_controls = {
                        'y': ('arm_wrist_roll', -100 * control_period),      # Joint 5 decrease
                        'h': ('arm_wrist_roll', 100 * control_period),       # Joint 5 increase
                        'g': ('arm_gripper', -100 * control_period),         # Joint 6 decrease
                        't': ('arm_gripper', 100 * control_period),          # Joint 6 increase
                    }
                    
                    # xyz coordinate control
                    xyz_controls = {
                        'w': ('x', xyz_L1_m_per_sec * control_period),   # x increase
                        's': ('x', -xyz_L1_m_per_sec * control_period),  # x decrease
                        'd': ('y', xyz_L1_m_per_sec * control_period),   # y increase
                        'a': ('y', -xyz_L1_m_per_sec * control_period),  # y decrease
                        'q': ('z', xyz_L1_m_per_sec * control_period),   # y increase
                        'e': ('z', -xyz_L1_m_per_sec * control_period),  # y decrease
                    }
                    
                    # Pitch control
                    if key == 'r':
                        changed_xyzp = True
                        pitch = min(pitch + (pitch_deg_per_sec * control_period * math.pi / 180), math.pi)
                        print(f"Increase pitch adjustment: {pitch:.3f}")
                    elif key == 'f':
                        changed_xyzp = True
                        pitch = max(pitch - (pitch_deg_per_sec * control_period * math.pi / 180), -math.pi)
                        print(f"Decrease pitch adjustment: {pitch:.3f}")
                    
                    if key in joint_controls:
                        joint_name, delta = joint_controls[key]
                        if joint_name in target_positions:
                            target_positions[joint_name] += delta
                    
                    elif key in xyz_controls:
                        changed_xyzp = True
                        coord, delta = xyz_controls[key]
                        current_xyz[coord] = max(min(current_xyz[coord] + delta, xyz_ranges[coord]["max"]), xyz_ranges[coord]["min"])

                # only run ik once per cycle, and only if we actually changed something.
                if (changed_xyzp):
                    ik_result = xyzp_inverse_kinematics(robot, current_xyz['x'], current_xyz['y'], current_xyz['z'], pitch)
                    if (ik_result[0]):
                        # found a solution, update joints
                        target_positions['arm_shoulder_pan'] = ik_result[1][0]
                        target_positions['arm_shoulder_lift'] = ik_result[1][1]
                        target_positions['arm_elbow_flex'] = ik_result[1][2]
                        target_positions['arm_wrist_flex'] = ik_result[1][3]
            
            # Create robot action
            robot_action = {}
            for joint_name, target_pos in target_positions.items():
                target_pos = target_positions[joint_name]
                robot_action[f"{joint_name}.pos"] = target_pos
            
            
            # Send action to robot
            if robot_action:
                # required for LeKiwi
                robot_action["x.vel"] = 0.0
                robot_action["y.vel"] = 0.0
                robot_action["theta.vel"] = 0.0

                print("x:", round(current_xyz['x'], 3), "y:", round(current_xyz['y'], 3), "z:", round(current_xyz['z'], 3), "Pitch (deg):", pitch * 180 / math.pi)
                robot.send_action(robot_action)
            
            busy_wait(max(1.0 / control_freq - (time.perf_counter() - t0), 0.0))
            
        except KeyboardInterrupt:
            print("User interrupted program")
            break
        except Exception as e:
            print(f"Control loop error: {e}")
            traceback.print_exc()
            break


def read_angles(robot: Robot):
    # Read initial joint angles
    start_obs = robot.get_observation()
    start_positions = {}
    for key, value in start_obs.items():
        if key.endswith('.pos'):
            motor_name = key.removesuffix('.pos')
            start_positions[motor_name] = value

    return start_positions


def read_and_print_angles(robot: Robot):
    """
    Prints the robot's current joint angles, and returns an dictionary with those joint angles.
    """
    start_positions = read_angles(robot)
    
    print("Joint angles:")
    for joint_name, position in start_positions.items():
        print(f"  {joint_name}: {int(position)}°")

    return start_positions


def main():

    # Create the robot and teleoperator configurations
    robot_config = LeKiwiClientConfig(remote_ip="192.168.0.133", id="my_lekiwi2")
    teleop_arm_config = SO100LeaderConfig(port="COM5", id="my_awesome_leader_arm")
    keyboard_config = KeyboardTeleopConfig(id="my_laptop_keyboard")
=======
from lerobot.utils.visualization_utils import init_rerun, log_rerun_data
>>>>>>> 12f2f357

    robot = LeKiwiClient(robot_config)
    leader_arm = SO100Leader(teleop_arm_config)
    keyboard = KeyboardTeleop(keyboard_config)

    # To connect you already should have this script running on LeKiwi: `python -m lerobot.robots.lekiwi.lekiwi_host --robot.id=my_awesome_kiwi`
    robot.connect()
    leader_arm.connect()
    keyboard.connect()

<<<<<<< HEAD
    _init_rerun(session_name="lekiwi_teleop")

    if not robot.is_connected or not leader_arm.is_connected or not keyboard.is_connected:
        raise ValueError("Robot, leader arm of keyboard is not connected!")


    # IK control code start 
    try:
        
        # A safe configuration to start in (motor angles and xyz + pitch)
        init_xyzp = (0.175, 0.0, 0.1, 0.0) # calling xyzp on this position gives the initial angles below.
        init_angles = (0.0, -75.83, 44.43, 31.39)
        init_action = {'arm_shoulder_pan.pos': init_angles[0], 'arm_shoulder_lift.pos': init_angles[1], 'arm_elbow_flex.pos': init_angles[2], 'arm_wrist_flex.pos': init_angles[3], 'arm_wrist_roll.pos': 0.0, 'arm_gripper.pos': 0.0, 'x.vel': 0.0, 'y.vel': 0.0, 'theta.vel': 0.0}
        # to be passed to the control loop.
        init_action_no_pos = {'arm_shoulder_pan': init_angles[0], 'arm_shoulder_lift': init_angles[1], 'arm_elbow_flex': init_angles[2], 'arm_wrist_flex': init_angles[3], 'arm_wrist_roll': 0.0, 'arm_gripper': 0.0}


        # Move to an initial position that should not make the kiwi fall over.
        robot.send_action(init_action)
        busy_wait(3)


        # For reference:
        # shoulder_to_elbow_len = 0.1159
        # elbow_to_wrist_len = 0.1375
        # wrist_to_ee_len = 0.17

        # coordinates for the zero position (which the robot starts at)
        print(f"Initialize end effector position: x={init_xyzp[0]:.4f}, y={init_xyzp[1]:.4f}, z={init_xyzp[2]:.4f}, pitch={init_xyzp[3]:.4f}")
        
        
        print("Keyboard control instructions:")
        print("- W/S: X coordinate (forward/backward)")
        print("- A/D: Y coordinate change (left/right)")
        print("- Q/E: Z coordinate change (up/down)")
        print("- R/F: Pitch adjustment increase/decrease (affects arm_wrist_flex)")
        print("- Y/H: Joint 5 (arm_wrist_roll) increase/decrease")
        print("- T/G: Joint 6 (arm_gripper) increase/decrease")
        print("- X: Return to the start position (program will continue)")
        print("="*50)
        print("Note: Robot will continuously move to target positions")
        
        # Start
        IK_control_loop(robot, keyboard, init_action_no_pos, init_xyzp, control_freq=50)

    except Exception as e:
        print(f"Program execution failed: {e}")
        traceback.print_exc()
        print("Please check:")
        print("1. Whether the robot is properly connected")
        print("2. Whether the USB port is correct")
        print("3. Whether you have sufficient permissions to access USB devices")
        print("4. Whether the robot is properly configured")

=======
# Initialize the robot and teleoperator
robot = LeKiwiClient(robot_config)
leader_arm = SO100Leader(teleop_arm_config)
keyboard = KeyboardTeleop(keyboard_config)

# Connect to the robot and teleoperator
# To connect you already should have this script running on LeKiwi: `python -m lerobot.robots.lekiwi.lekiwi_host --robot.id=my_awesome_kiwi`
robot.connect()
leader_arm.connect()
keyboard.connect()

# Init rerun viewer
init_rerun(session_name="lekiwi_teleop")

if not robot.is_connected or not leader_arm.is_connected or not keyboard.is_connected:
    raise ValueError("Robot or teleop is not connected!")

print("Starting teleop loop...")
while True:
    t0 = time.perf_counter()

    # Get robot observation
    observation = robot.get_observation()

    # Get teleop action
    # Arm
    arm_action = leader_arm.get_action()
    arm_action = {f"arm_{k}": v for k, v in arm_action.items()}
    # Keyboard
    keyboard_keys = keyboard.get_action()
    base_action = robot._from_keyboard_to_base_action(keyboard_keys)

    action = {**arm_action, **base_action} if len(base_action) > 0 else arm_action

    # Send action to robot
    _ = robot.send_action(action)

    # Visualize
    log_rerun_data(observation=observation, action=action)
>>>>>>> 12f2f357

if (__name__ == "__main__"):
    main()<|MERGE_RESOLUTION|>--- conflicted
+++ resolved
@@ -1,4 +1,19 @@
-<<<<<<< HEAD
+# !/usr/bin/env python
+
+# Copyright 2025 The HuggingFace Inc. team. All rights reserved.
+#
+# Licensed under the Apache License, Version 2.0 (the "License");
+# you may not use this file except in compliance with the License.
+# You may obtain a copy of the License at
+#
+#     http://www.apache.org/licenses/LICENSE-2.0
+#
+# Unless required by applicable law or agreed to in writing, software
+# distributed under the License is distributed on an "AS IS" BASIS,
+# WITHOUT WARRANTIES OR CONDITIONS OF ANY KIND, either express or implied.
+# See the License for the specific language governing permissions and
+# limitations under the License.
+
 """
 XLeRobot's Keyboard End-Effector Control page was used as a starting point for this solution
 https://xlerobot.readthedocs.io/en/latest/software/index.html#keyboard-end-effector-control
@@ -46,32 +61,15 @@
     This can create situations where the (x, y, z, pitch) combination goes out of bounds and then comes back in bounds somewhere else,
     resulting in the robot jerking to the new position. This is exacerbated by the numerical solver sometimes finding a different (but incorrect) solution
 """
-=======
-# !/usr/bin/env python
-
-# Copyright 2025 The HuggingFace Inc. team. All rights reserved.
-#
-# Licensed under the Apache License, Version 2.0 (the "License");
-# you may not use this file except in compliance with the License.
-# You may obtain a copy of the License at
-#
-#     http://www.apache.org/licenses/LICENSE-2.0
-#
-# Unless required by applicable law or agreed to in writing, software
-# distributed under the License is distributed on an "AS IS" BASIS,
-# WITHOUT WARRANTIES OR CONDITIONS OF ANY KIND, either express or implied.
-# See the License for the specific language governing permissions and
-# limitations under the License.
+
 
 import time
->>>>>>> 12f2f357
 
 from lerobot.robots.lekiwi import LeKiwiClient, LeKiwiClientConfig
 from lerobot.teleoperators.keyboard.teleop_keyboard import KeyboardTeleop, KeyboardTeleopConfig
 from lerobot.teleoperators.so100_leader import SO100Leader, SO100LeaderConfig
 from lerobot.utils.robot_utils import busy_wait
-<<<<<<< HEAD
-from lerobot.utils.visualization_utils import _init_rerun
+from lerobot.utils.visualization_utils import init_rerun, log_rerun_data
 
 from lerobot.robots import Robot
 
@@ -325,9 +323,6 @@
     robot_config = LeKiwiClientConfig(remote_ip="192.168.0.133", id="my_lekiwi2")
     teleop_arm_config = SO100LeaderConfig(port="COM5", id="my_awesome_leader_arm")
     keyboard_config = KeyboardTeleopConfig(id="my_laptop_keyboard")
-=======
-from lerobot.utils.visualization_utils import init_rerun, log_rerun_data
->>>>>>> 12f2f357
 
     robot = LeKiwiClient(robot_config)
     leader_arm = SO100Leader(teleop_arm_config)
@@ -338,7 +333,6 @@
     leader_arm.connect()
     keyboard.connect()
 
-<<<<<<< HEAD
     _init_rerun(session_name="lekiwi_teleop")
 
     if not robot.is_connected or not leader_arm.is_connected or not keyboard.is_connected:
@@ -393,47 +387,6 @@
         print("3. Whether you have sufficient permissions to access USB devices")
         print("4. Whether the robot is properly configured")
 
-=======
-# Initialize the robot and teleoperator
-robot = LeKiwiClient(robot_config)
-leader_arm = SO100Leader(teleop_arm_config)
-keyboard = KeyboardTeleop(keyboard_config)
-
-# Connect to the robot and teleoperator
-# To connect you already should have this script running on LeKiwi: `python -m lerobot.robots.lekiwi.lekiwi_host --robot.id=my_awesome_kiwi`
-robot.connect()
-leader_arm.connect()
-keyboard.connect()
-
-# Init rerun viewer
-init_rerun(session_name="lekiwi_teleop")
-
-if not robot.is_connected or not leader_arm.is_connected or not keyboard.is_connected:
-    raise ValueError("Robot or teleop is not connected!")
-
-print("Starting teleop loop...")
-while True:
-    t0 = time.perf_counter()
-
-    # Get robot observation
-    observation = robot.get_observation()
-
-    # Get teleop action
-    # Arm
-    arm_action = leader_arm.get_action()
-    arm_action = {f"arm_{k}": v for k, v in arm_action.items()}
-    # Keyboard
-    keyboard_keys = keyboard.get_action()
-    base_action = robot._from_keyboard_to_base_action(keyboard_keys)
-
-    action = {**arm_action, **base_action} if len(base_action) > 0 else arm_action
-
-    # Send action to robot
-    _ = robot.send_action(action)
-
-    # Visualize
-    log_rerun_data(observation=observation, action=action)
->>>>>>> 12f2f357
 
 if (__name__ == "__main__"):
     main()