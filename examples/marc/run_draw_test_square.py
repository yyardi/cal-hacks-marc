--- conflicted
+++ resolved
@@ -15,10 +15,7 @@
     DEFAULT_STAGE_Z_SAFE,
     SAFE_WORKSPACE_SIZE_MM,
 )
-<<<<<<< HEAD
 from .calib.page_to_robot import OUTPUT_PATH as DEFAULT_CALIBRATION_PATH
-=======
->>>>>>> 5472c6e1
 from .calib.page_to_robot import stage_default_transform
 from .executor import (
     ExecutorConfig,
@@ -162,7 +159,6 @@
     args = _parse_args(argv)
     logging.basicConfig(level=getattr(logging, args.log_level.upper(), logging.INFO))
 
-<<<<<<< HEAD
     if args.use_stage_default and args.page_to_robot:
         logging.warning(
             "--use-stage-default supplied; ignoring explicit --page-to-robot path %s",
@@ -180,12 +176,6 @@
             "Cal Hacks transform."
             % calibration_path
         )
-=======
-    if args.page_to_robot is None and not args.use_stage_default:
-        raise SystemExit("--page-to-robot is required unless --use-stage-default is set")
-    if args.page_to_robot is not None and args.use_stage_default:
-        raise SystemExit("--use-stage-default cannot be combined with --page-to-robot")
->>>>>>> 5472c6e1
 
     page_width_m = args.page_width_mm / 1000.0
     page_height_m = args.page_height_mm / 1000.0
@@ -214,11 +204,7 @@
         driver_kwargs = {"page_to_robot_matrix": transform.matrix}
         logging.info("Using baked stage calibration for page-to-robot transform")
     else:
-<<<<<<< HEAD
         driver_kwargs = {"homography_path": calibration_path}
-=======
-        driver_kwargs = {"homography_path": args.page_to_robot}
->>>>>>> 5472c6e1
 
     driver = SO100Driver(
         port=args.port,
