--- conflicted
+++ resolved
@@ -91,17 +91,12 @@
      box that will become the drawing canvas.
    - The sample photo you shared—phone pointed straight down with four taped squares—is ideal. Keep the
      camera height fixed between capture and drawing; that geometry is baked into the homography.
-<<<<<<< HEAD
    - Replace `/path/to/overhead_photo.png` with your actual capture (for example, a local
      `examples/marc/paper.png` that you do **not** commit). The script never ships a sample image
      because each rig has a different camera mounting.
    - If the CLI reports fewer than four squares, lower `--square-min-area-fraction` (e.g. `5e-5`) or
      increase lighting/contrast and rerun. The script now auto-relaxes thresholds before failing and,
      as a last resort, fits a rectangle to the largest contour so you can still inspect the overlay.
-=======
-   - If the CLI reports fewer than four squares, lower `--square-min-area-fraction` (e.g. `5e-5`) or
-     increase lighting/contrast and rerun. The script now auto-relaxes thresholds before failing.
->>>>>>> 0982b83d
 
 4. **Jog three calibration points so the robot knows where the page sits**
    ```bash
